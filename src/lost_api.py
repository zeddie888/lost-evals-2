import os
import subprocess
import threading
import time
from dataclasses import dataclass

from tqdm import tqdm

"""
This file provides a Python API for interacting with LOST

Functions that are part of the public API should be wrappers or helpers
on top of LOST-produced outputs. Evaluation logic should go in evaluators.py
"""

# Public data structures and types


@dataclass
class CompileOptions:
    rebuild: bool = False  # will rebuild project with `make clean` first


@dataclass
class TetraDbOptions:
    # minimum magnitude for a catalog star to be used for a Tetra pattern,
    # remember that higher magnitude = dimmer star!
    min_mag: int = 7
    # maximum angle (in degrees) between stars in a Tetra star pattern
    tetra_max_angle: int = 20
    output: str = "tetra.dat"  # filename for db


@dataclass
class PipelineOptions:
    generate: int = 1
    generate_ra: float | None = None
    generate_de: float | None = None
    generate_roll: float | None = None
    # Exposure time (seconds)
    generate_exposure: float = 0.6
    generate_random_attitudes: bool = True
    fov: float = 20
    # Pipeline parameters
    centroid_algo: str = "cog"
    database: str = "tetra.dat"
    false_stars: int = 0
    star_id_algo: str = "tetra"
    # note: always use dqm, never quest
    attitude_algo: str = "dqm"
    # do not use any catalog stars with magnitude > this value,
    # i.e. dimmer than this value. 0 means no filtering
    centroid_mag_filter: int = 0
    # fname to output attitude estimates to
    print_attitude: str = "attitude.txt"
    # Field-of-view in degrees (optional). If provided, the pipeline will be
    # invoked with a --fov <deg> argument. If None, the pipeline default is used.
    fov_deg: float | None = None
    # Optional outputs for intermediate stages (centroiding, star-id)
    # If set, these will be passed directly to the LOST CLI and written
    # inside the `lost` directory.
    print_input_centroids: str | None = None
    print_actual_centroids: str | None = None
    compare_star_ids: str | None = None


@dataclass
class AttitudeResult:
    known: bool
    ra: float | None = None
    de: float | None = None
    roll: float | None = None


# Public API


def clean_lost() -> bool:
    try:
        lost_dir = _get_lost_dir()
        result = subprocess.run(
            ["make", "clean"],
            cwd=lost_dir,
            stdout=subprocess.PIPE,
            stderr=subprocess.PIPE,
            check=True,
        )
        if result.returncode != 0:
            print(f"'make clean' failed with return code {result.returncode}")
            print(result.stderr.decode().strip())
            return False
        # NOTE: currently lost's make clean does not remove the binary
        return True
    except subprocess.CalledProcessError as e:
        print(f"Clean failed: {e.stderr.decode().strip()}")
        return False
    except Exception as e:
        print(f"Error: {e}")
        return False


def compile_lost(options: CompileOptions | None) -> bool:
    # For me, takes ~45s after rebuild, otherwise ~20s
    options = options or CompileOptions()
    lost_dir = _get_lost_dir()
    lost_binary_path = os.path.join(lost_dir, "lost")

    try:
        # Delete the old lost binary if it exists
        if os.path.isfile(lost_binary_path):
            os.remove(lost_binary_path)

        if options.rebuild and not clean_lost():
            return False

        with tqdm(
            total=1,
            desc="Compiling LOST...",
            bar_format="{desc} {bar} {elapsed}",
            ncols=60,
        ) as pbar:
            # Start a background thread to animate the bar
            stop_spinner = False

            def animate():
                while not stop_spinner:
                    pbar.update(0)  # Just to refresh the bar
                    time.sleep(0.1)

            spinner_thread = threading.Thread(target=animate)
            spinner_thread.start()

            result = subprocess.run(
                ["make", "-j4", "LOST_DISABLE_ASAN=1"],
                cwd=lost_dir,
                stdout=subprocess.PIPE,
                stderr=subprocess.PIPE,
                check=True,
            )

            stop_spinner = True
            spinner_thread.join()
            pbar.update(1)

        if result.returncode != 0:
            print(f"'make' failed with return code {result.returncode}")
            print(result.stderr.decode().strip())
            return False
        return os.path.isfile(lost_binary_path)
    except subprocess.CalledProcessError as e:
        print(f"Compilation failed: {e.stderr.decode().strip()}")
        return False
    except Exception as e:
        print(f"Error: {e}")
        return False


def generate_tetra_database(options: TetraDbOptions) -> bool:
    """Generate database for Tetra star ID algorithm.

    For sanity checking, note that with min_mag=7 and tetra_max_angle=20, the
    database size is about 41.6 MB and contains 2,591,420 patterns

    Detailed output:
        Narrowed catalog has 8773 stars.
        Tetra max angle: 20
        Tetra processed catalog has 3222 stars.
        Number of pattern stars: 1770
        Tetra found 2591420 patterns
        Generated database with 41609592 bytes
    """
    lost_dir = _get_lost_dir()
    output_path = os.path.join(lost_dir, options.output)
    cmd = [
        "./lost",
        "database",
        "--min-mag", str(options.min_mag),
        "--tetra",
        "--tetra-max-angle", str(options.tetra_max_angle),
        "--output",
        options.output,
    ]
    try:
        result = subprocess.run(cmd, cwd=lost_dir, check=True)
        if result.returncode != 0:
            print(f"Database generation failed with return code {result.returncode}")
            return False
        return os.path.isfile(output_path)
    except subprocess.CalledProcessError as e:
        print(f"Database generation failed: {e}")
        return False
    except Exception as e:
        print(f"Error: {e}")
        return False


def run_entire_pipeline(options: PipelineOptions) -> bool:
    lost_dir = _get_lost_dir()

    # Either use random attitude or all of ra, de, roll must be provided
    if not options.generate_random_attitudes and not all(
        v is not None
        for v in [options.generate_ra, options.generate_de, options.generate_roll]
    ):
        print(
            "Error: Must specify RA, DE, and ROLL when generate_random_attitudes is False."
        )
        return False

    cmd = [
        "./lost",
        "pipeline",
        "--generate", str(options.generate),
        "--generate-exposure", str(options.generate_exposure),
        "--fov", str(options.fov),
        "--centroid-algo", options.centroid_algo,
        "--database", options.database,
        "--false-stars", str(options.false_stars),
        "--star-id-algo", options.star_id_algo,
        "--attitude-algo", options.attitude_algo,
        "--centroid-mag-filter", str(options.centroid_mag_filter),
        "--print-attitude", options.print_attitude,
        "--plot-input", "input-foo-test.png",
        "--plot-raw-input", "raw-input-foo-test.png",
    ]

    if options.generate_random_attitudes:
        cmd += ["--generate-random-attitudes", "true"]
    else:
        cmd += [
            "--generate-ra", str(options.generate_ra),
            "--generate-de", str(options.generate_de),
            "--generate-roll", str(options.generate_roll),
        ]

    # If a field-of-view (degrees) was provided, append it to the pipeline
    # invocation. The LOST binary is expected to accept a `--fov <deg>` flag.
    # If the binary does not support this flag, callers can ignore fov_deg or
    # the flag will simply be unused by the underlying CLI.
    if options.fov_deg is not None:
        cmd += ["--fov", str(options.fov_deg)]

    # Optional intermediate outputs
    if getattr(options, "print_input_centroids", None):
        cmd += ["--print-input-centroids", options.print_input_centroids]
    if getattr(options, "print_actual_centroids", None):
        cmd += ["--print-actual-centroids", options.print_actual_centroids]
    if getattr(options, "compare_star_ids", None):
        cmd += ["--compare-star-ids", options.compare_star_ids]

    try:
        result = subprocess.run(
            cmd,
            cwd=lost_dir,
        )
        if result.returncode != 0:
            print(f"Pipeline failed with return code {result.returncode}")
            print(result.stderr.decode().strip())
            return False
        return True
    except subprocess.CalledProcessError as e:
        print(f"Pipeline failed: {e.stderr.decode().strip()}")
        return False
    except Exception as e:
        print(f"Error: {e}")
        return False


def parse_attitude_result(attitude_fname: str) -> AttitudeResult | None:
    """Parse the attitude output file generated by a full LOST pipeline run (i.e. run_entire_pipeline)."""
    try:
        lost_dir = _get_lost_dir()
        attitude_path = os.path.join(lost_dir, attitude_fname)
        with open(attitude_path, "r") as f:
            lines = [line.strip() for line in f if line.strip()]
        attitude = {}
        for line in lines:
            if " " in line:
                key, value = line.split(" ", 1)
                attitude[key] = value
        if attitude.get("attitude_known", "0") == "1":
            ra_str = attitude.get("attitude_ra")
            de_str = attitude.get("attitude_de")
            roll_str = attitude.get("attitude_roll")
            if ra_str is None or de_str is None or roll_str is None:
                return AttitudeResult(known=False)
            ra = float(ra_str)
            de = float(de_str)
            roll = float(roll_str)
            return AttitudeResult(known=True, ra=ra, de=de, roll=roll)
        else:
            return AttitudeResult(known=False)
    except Exception as e:
        print(f"Error parsing attitude result: {e}")
        return None


<<<<<<< HEAD
def compute_cross_boresight_accuracy(
    fov_deg: float,
    avg_centroid_accuracy: float,
    num_pixels: int,
    avg_detected_stars: float,
) -> float:
    """Compute the cross-boresight accuracy metric.

    Formula:
        E_cross_boresight = (A * E_centroid) / (N_pixel * sqrt(N_star))

    Where:
        A = FOV (field-of-view in degrees)
        E_centroid = average centroiding accuracy (pixels)
        N_pixel = total number of pixels in the image (width * height)
        N_star = average number of detected stars

    Args:
        fov_deg: field-of-view in degrees (A).
        avg_centroid_accuracy: average centroiding accuracy in pixels (E_centroid).
        num_pixels: total number of pixels in the image, width * height (N_pixel).
        avg_detected_stars: average number of detected stars (N_star, can be fractional if averaged).

    Returns:
        The cross-boresight accuracy as a float.

    Raises:
        ValueError: if any input is non-positive where a positive value is required.

    Notes:
        - The function assumes numeric inputs. It will raise on zero/negative values for
          `num_pixels` or `avg_detected_stars` because those would make the denominator
          zero or undefined.
    """
    # Validate inputs
    if fov_deg is None:
        raise ValueError("fov_deg must be provided and positive")
    if avg_centroid_accuracy is None:
        raise ValueError("avg_centroid_accuracy must be provided")
    try:
        fov = float(fov_deg)
        avg_cent = float(avg_centroid_accuracy)
        pixels = int(num_pixels)
        avg_stars = float(avg_detected_stars)
    except Exception as e:
        raise ValueError(f"Invalid input types: {e}")

    if pixels <= 0:
        raise ValueError("num_pixels must be > 0")
    if avg_stars <= 0:
        raise ValueError("avg_detected_stars must be > 0")

    # Compute denominator: num_pixels * sqrt(avg_detected_stars)
    import math

    denom = pixels * math.sqrt(avg_stars)
    result = fov * (avg_cent) / denom
    return float(result)


def compute_around_boresight_accuracy(
    avg_centroid_accuracy: float,
    num_pixels: int,
    avg_detected_stars: float,
) -> float:
    """Compute the around-boresight (roll) accuracy metric.

    Formula:
        E_roll = atan( E_centroid / (0.3825 * N_pixel) ) * (1 / sqrt(N_star))

    Where:
        E_centroid: average centroiding accuracy (pixels)
        N_pixel: total number of pixels in the image (width * height)
        N_star: average number of detected stars

    Args:
        avg_centroid_accuracy: average centroiding accuracy in pixels.
        num_pixels: total number of pixels in the image (width * height).
        avg_detected_stars: average number of detected stars (can be fractional if averaged).

    Returns:
        The around-boresight roll error in radians as a float.

    Raises:
        ValueError: if any input is invalid or non-positive where required.

    Notes:
        - The result is in radians. To convert to degrees: result * 180 / math.pi
        - To convert to arcseconds: result * 206265 (radians to arcseconds)
        - The constant 0.3825 is empirically determined for the camera/optics system.
    """
    import math

    # Validate inputs
    if avg_centroid_accuracy is None:
        raise ValueError("avg_centroid_accuracy must be provided")
    try:
        avg_cent = float(avg_centroid_accuracy)
        pixels = int(num_pixels)
        avg_stars = float(avg_detected_stars)
    except Exception as e:
        raise ValueError(f"Invalid input types: {e}")

    if pixels <= 0:
        raise ValueError("num_pixels must be > 0")
    if avg_stars <= 0:
        raise ValueError("avg_detected_stars must be > 0")

    # Compute: atan( E_centroid / (0.3825 * N_pixel) ) * (1 / sqrt(N_star))
    numerator = avg_cent / (0.3825 * pixels)
    atan_term = math.atan(numerator)
    result = atan_term * (1.0 / math.sqrt(avg_stars))

    return float(result)

=======
>>>>>>> a9e486ab
# Internal helpers, not meant for use outside this module


def _get_lost_dir() -> str:
    """Get the path to the symlinked lost directory."""
    project_root = os.path.dirname(os.path.dirname(os.path.abspath(__file__)))
    lost_dir = os.path.join(project_root, "lost")
    if not os.path.isdir(lost_dir):
        raise FileNotFoundError(
            f"LOST directory not found at expected location: {lost_dir}"
        )
    return lost_dir<|MERGE_RESOLUTION|>--- conflicted
+++ resolved
@@ -232,6 +232,16 @@
             "--generate-de", str(options.generate_de),
             "--generate-roll", str(options.generate_roll),
         ]
+    if options.fov_deg is not None:
+        cmd += ["--fov", str(options.fov_deg)]
+
+    # Optional intermediate outputs
+    if getattr(options, "print_input_centroids", None):
+        cmd += ["--print-input-centroids", options.print_input_centroids]
+    if getattr(options, "print_actual_centroids", None):
+        cmd += ["--print-actual-centroids", options.print_actual_centroids]
+    if getattr(options, "compare_star_ids", None):
+        cmd += ["--compare-star-ids", options.compare_star_ids]
 
     # If a field-of-view (degrees) was provided, append it to the pipeline
     # invocation. The LOST binary is expected to accept a `--fov <deg>` flag.
@@ -295,7 +305,6 @@
         return None
 
 
-<<<<<<< HEAD
 def compute_cross_boresight_accuracy(
     fov_deg: float,
     avg_centroid_accuracy: float,
@@ -411,8 +420,6 @@
 
     return float(result)
 
-=======
->>>>>>> a9e486ab
 # Internal helpers, not meant for use outside this module
 
 
